--- conflicted
+++ resolved
@@ -93,10 +93,7 @@
                     - {
                           NAME: macos,
                           OS: macos-13,
-<<<<<<< HEAD
                           ARCH: x86_64,
-=======
->>>>>>> 56771991
                           PATH: target/optimized/bob,
                       }
                     - { NAME: windows, OS: windows-latest, ARCH: x86_64, PATH: build }
